#!/usr/bin/python
'''
    Datadog
    www.datadoghq.com
    ----
    Make sense of your IT Data

    Licensed under Simplified BSD License (see LICENSE)
    (C) Boxed Ice 2010 all rights reserved
    (C) Datadog, Inc. 2010 all rights reserved
'''

# Core modules
import logging
import os
import os.path
import re
import sched
import sys
import time

# Check we're not using an old version of Python. We need 2.4 above because some modules (like subprocess)
# were only introduced in 2.4.
if int(sys.version_info[1]) <= 3:
    sys.stderr.write("Datadog agent requires python 2.4 or later.\n")
    sys.exit(2)
    
# Custom modules
from checks import checks
from config import get_config, get_system_stats
from daemon import Daemon
from emitter import http_emitter

<<<<<<< HEAD
=======
# Config handling
try:
    path = os.path.realpath(__file__)
    path = os.path.dirname(path)
    
    config = ConfigParser.ConfigParser()
    if os.path.exists(os.path.join('/etc/dd-agent', DATADOG_CONF)):
        config.read(os.path.join('/etc/dd-agent', DATADOG_CONF))
    elif os.path.exists(os.path.join(path, DATADOG_CONF)):
        config.read(os.path.join(path, DATADOG_CONF))
    else:
        sys.stderr.write("Please supply a configuration file at /etc/dd-agent/%s or in the directory where the agent is currently deployed.\n" % DATADOG_CONF)
        sys.exit(3)
    
    # Core config
    agentConfig['ddUrl'] = config.get('Main', 'dd_url')
    if agentConfig['ddUrl'].endswith('/'):
        agentConfig['ddUrl'] = agentConfig['ddUrl'][:-1]
    agentConfig['agentKey'] = config.get('Main', 'agent_key')
    agentConfig['apiKey'] = config.get('Main', 'api_key')
    if os.path.exists('/var/log/dd-agent/'):
        agentConfig['tmpDirectory'] = '/var/log/dd-agent/'
    else:
        agentConfig['tmpDirectory'] = '/tmp/' # default which may be overriden in the config later
    agentConfig['pidfileDirectory'] = agentConfig['tmpDirectory']

    agentConfig['debugMode'] = config.get('Main', 'debug_mode')
    # translate yes into True, the rest into False
    if agentConfig['debugMode'].lower() == 'yes':
        agentConfig['debugMode'] = True
    else:
        agentConfig['debugMode'] = False
  
    # Optional config
    # Also do not need to be present in the config file (case 28326).
    # FIXME not the prettiest code ever...
    if config.has_option('Main', 'apache_status_url'):
        agentConfig['apacheStatusUrl'] = config.get('Main', 'apache_status_url')
        
    if config.has_option('Main', 'mysql_server'):
        agentConfig['MySQLServer'] = config.get('Main', 'mysql_server')
        
    if config.has_option('Main', 'mysql_user'):
        agentConfig['MySQLUser'] = config.get('Main', 'mysql_user')
        
    if config.has_option('Main', 'mysql_pass'):
        agentConfig['MySQLPass'] = config.get('Main', 'mysql_pass')
    
    if config.has_option('Main', 'nginx_status_url'):   
        agentConfig['nginxStatusUrl'] = config.get('Main', 'nginx_status_url')

    if config.has_option('Main', 'tmp_directory'):
        agentConfig['tmpDirectory'] = config.get('Main', 'tmp_directory')

    if config.has_option('Main', 'pidfile_directory'):
        agentConfig['pidfileDirectory'] = config.get('Main', 'pidfile_directory')
        
    if config.has_option('Main', 'plugin_directory'):
        agentConfig['pluginDirectory'] = config.get('Main', 'plugin_directory')

    if config.has_option('Main', 'rabbitmq_status_url'):
        agentConfig['rabbitMQStatusUrl'] = config.get('Main', 'rabbitmq_status_url')

    if config.has_option('Main', 'rabbitmq_user'):
        agentConfig['rabbitMQUser'] = config.get('Main', 'rabbitmq_user')

    if config.has_option('Main', 'rabbitmq_pass'):
        agentConfig['rabbitMQPass'] = config.get('Main', 'rabbitmq_pass')

    if config.has_option('Main', 'mongodb_server'):
        agentConfig['MongoDBServer'] = config.get('Main', 'mongodb_server')

    if config.has_option('Main', 'couchdb_server'):
        agentConfig['CouchDBServer'] = config.get('Main', 'couchdb_server')

    if config.has_option('Main', 'hudson_home'):
        agentConfig['hudson_home'] = config.get('Main', 'hudson_home')

    if config.has_option('Main', 'nagios_log'):
        agentConfig['nagios_log'] = config.get('Main', 'nagios_log')

    if config.has_option('Main', 'ganglia_host'):
        agentConfig['ganglia_host'] = config.get('Main', 'ganglia_host')

    if config.has_option('Main', 'ganglia_port'):
        agentConfig['ganglia_port'] = config.get('Main', 'ganglia_port')

    if config.has_option('datadog', 'rollup_etl_logs'):
        agentConfig['has_datadog'] = True
        agentConfig['datadog_etl_rollup_logs'] = config.get('datadog', 'rollup_etl_logs')

    # Cassandra config
    if config.has_option('Main', 'cassandra_nodetool'):
        agentConfig['cassandra_nodetool'] = config.get('Main', 'cassandra_nodetool')
    if config.has_option('Main', 'cassandra_host'):
        agentConfig['cassandra_host'] = config.get('Main', 'cassandra_host')
    if config.has_option('Main', 'cassandra_nodetool'):
        agentConfig['cassandra_port'] = config.get('Main', 'cassandra_port')

except ConfigParser.NoSectionError, e:
    sys.stderr.write('Config file not found or incorrectly formatted.\n')
    sys.exit(2)
    
except ConfigParser.ParsingError, e:
    sys.stderr.write('Config file not found or incorrectly formatted.\n')
    sys.exit(2)
    
except ConfigParser.NoOptionError, e:
    sys.stderr.write('There are some items missing from your config file, but nothing fatal [%s]' % e)
    
if 'apacheStatusUrl' in agentConfig and agentConfig['apacheStatusUrl'] == None:
    sys.stderr.write('You must provide a config value for apache_status_url. If you do not wish to use Apache monitoring, leave it as its default value - http://www.example.com/server-status/?auto.\n')
    sys.exit(2) 

if 'nginxStatusUrl' in agentConfig and agentConfig['nginxStatusUrl'] == None:
    sys.stderr.write('You must provide a config value for nginx_status_url. If you do not wish to use Nginx monitoring, leave it as its default value - http://www.example.com/nginx_status.\n')
    sys.exit(2)

if 'MySQLServer' in agentConfig and agentConfig['MySQLServer'] != '' and 'MySQLUser' in agentConfig and agentConfig['MySQLUser'] != '' and 'MySQLPass' in agentConfig:
    try:
        import MySQLdb
    except ImportError:
        sys.stderr.write('You have configured MySQL for monitoring, but the MySQLdb module is not installed. For more info, see: http://help.datadoghq.com.\n')
        sys.exit(2)

if 'MongoDBServer' in agentConfig and agentConfig['MongoDBServer'] != '':
    try:
        import pymongo
    except ImportError:
        sys.stderr.write('You have configured MongoDB for monitoring, but the pymongo module is not installed.\n')
        sys.exit(2)

for section in config.sections():
    rawConfig[section] = {}
    
    for option in config.options(section):
        rawConfig[section][option] = config.get(section, option)
>>>>>>> 2870d041

# Override the generic daemon class to run our checks
class agent(Daemon):    
    
    def run(self):  
        agentLogger = logging.getLogger('agent')
        
        agentLogger.debug('Collecting basic system stats')
        
        systemStats = get_system_stats()
        agentLogger.debug('System: ' + str(systemStats))
                        
        agentLogger.debug('Creating checks instance')
        
        agentConfig, rawConfig = get_config()
        emitter = http_emitter
        
        # Checks instance
        c = checks(agentConfig, rawConfig, emitter)
        
        # Schedule the checks
        agentLogger.debug('Scheduling checks every ' + str(agentConfig['checkFreq']) + ' seconds')
        s = sched.scheduler(time.time, time.sleep)
        c.doChecks(s, True, systemStats) # start immediately (case 28315)
        s.run()
        
# Control of daemon     
if __name__ == '__main__':  
    agentConfig, rawConfig = get_config()
    
    # Logging
    if agentConfig['debugMode']:
        logFile = os.path.join(agentConfig['tmpDirectory'], 'dd-agent.log')
        logging.basicConfig(filename=logFile, filemode='w', level=logging.DEBUG, format='%(asctime)s - %(name)s - %(levelname)s - %(message)s')
    else:
        try:
            from logging.handlers import SysLogHandler
            rootLog = logging.getLogger()
            rootLog.setLevel(logging.INFO)
            if sys.platform == 'darwin':
                sys_log_addr = "/var/run/syslog"
            else:
                sys_log_addr = "/dev/log"
        
            handler = SysLogHandler(address=sys_log_addr,facility=SysLogHandler.LOG_DAEMON)
            formatter = logging.Formatter("dd-agent - %(name)s - %(levelname)s - %(message)s")
            handler.setFormatter(formatter)
            rootLog.addHandler(handler) 
        except Exception,e:
            sys.stdout.write("Error while setting up syslog logging (%s), no logging will be done" % str(e))
            logging.disable(logging.ERROR)

    mainLogger = logging.getLogger('main')      
    mainLogger.debug('Agent called')
    mainLogger.debug('Agent version: ' + agentConfig['version'])
    
    argLen = len(sys.argv)
    
    if argLen in (3, 4): # needs to accept case when --clean is passed
        if sys.argv[2] == 'init':
            # This path added for newer Linux packages which run under
            # a separate dd-agent user account.
            if os.path.exists('/var/run/dd-agent/'):
                pidFile = '/var/run/dd-agent/dd-agent.pid'
            else:
                pidFile = '/var/run/dd-agent.pid'
            
    else:
        pidFile = os.path.join(agentConfig['pidfileDirectory'], 'dd-agent.pid')
    
    if argLen == 4 and sys.argv[3] == '--clean':
        mainLogger.debug('Agent called with --clean option, removing .pid')
        try:
            os.remove(pidFile)
        except OSError:
            # Did not find pid file
            pass
    
    # Daemon instance from agent class
    daemon = agent(pidFile)
    
    # Control options
    if argLen == 2 or argLen == 3 or argLen == 4:
        if 'start' == sys.argv[1]:
            mainLogger.debug('Start daemon')
            daemon.start()
            
        elif 'stop' == sys.argv[1]:
            mainLogger.debug('Stop daemon')
            daemon.stop()
            
        elif 'restart' == sys.argv[1]:
            mainLogger.debug('Restart daemon')
            daemon.restart()
            
        elif 'foreground' == sys.argv[1]:
            mainLogger.debug('Running in foreground')
            daemon.run()
            
        elif 'status' == sys.argv[1]:
            mainLogger.debug('Checking agent status')
            
            try:
                pf = file(pidFile,'r')
                pid = int(pf.read().strip())
                pf.close()
            except IOError:
                pid = None
            except SystemExit:
                pid = None
                
            if pid:
                sys.stdout.write('dd-agent is running as pid %s.\n' % pid)
            else:
                sys.stdout.write('dd-agent is not running.\n')

        else:
            sys.stderr.write('Unknown command: %s.\n' % sys.argv[1])
            sys.exit(2)
            
        sys.exit(0)
        
    else:
        sys.stderr.write('Usage: %s start|stop|restart|status' % sys.argv[0])
        sys.exit(2)<|MERGE_RESOLUTION|>--- conflicted
+++ resolved
@@ -30,147 +30,6 @@
 from config import get_config, get_system_stats
 from daemon import Daemon
 from emitter import http_emitter
-
-<<<<<<< HEAD
-=======
-# Config handling
-try:
-    path = os.path.realpath(__file__)
-    path = os.path.dirname(path)
-    
-    config = ConfigParser.ConfigParser()
-    if os.path.exists(os.path.join('/etc/dd-agent', DATADOG_CONF)):
-        config.read(os.path.join('/etc/dd-agent', DATADOG_CONF))
-    elif os.path.exists(os.path.join(path, DATADOG_CONF)):
-        config.read(os.path.join(path, DATADOG_CONF))
-    else:
-        sys.stderr.write("Please supply a configuration file at /etc/dd-agent/%s or in the directory where the agent is currently deployed.\n" % DATADOG_CONF)
-        sys.exit(3)
-    
-    # Core config
-    agentConfig['ddUrl'] = config.get('Main', 'dd_url')
-    if agentConfig['ddUrl'].endswith('/'):
-        agentConfig['ddUrl'] = agentConfig['ddUrl'][:-1]
-    agentConfig['agentKey'] = config.get('Main', 'agent_key')
-    agentConfig['apiKey'] = config.get('Main', 'api_key')
-    if os.path.exists('/var/log/dd-agent/'):
-        agentConfig['tmpDirectory'] = '/var/log/dd-agent/'
-    else:
-        agentConfig['tmpDirectory'] = '/tmp/' # default which may be overriden in the config later
-    agentConfig['pidfileDirectory'] = agentConfig['tmpDirectory']
-
-    agentConfig['debugMode'] = config.get('Main', 'debug_mode')
-    # translate yes into True, the rest into False
-    if agentConfig['debugMode'].lower() == 'yes':
-        agentConfig['debugMode'] = True
-    else:
-        agentConfig['debugMode'] = False
-  
-    # Optional config
-    # Also do not need to be present in the config file (case 28326).
-    # FIXME not the prettiest code ever...
-    if config.has_option('Main', 'apache_status_url'):
-        agentConfig['apacheStatusUrl'] = config.get('Main', 'apache_status_url')
-        
-    if config.has_option('Main', 'mysql_server'):
-        agentConfig['MySQLServer'] = config.get('Main', 'mysql_server')
-        
-    if config.has_option('Main', 'mysql_user'):
-        agentConfig['MySQLUser'] = config.get('Main', 'mysql_user')
-        
-    if config.has_option('Main', 'mysql_pass'):
-        agentConfig['MySQLPass'] = config.get('Main', 'mysql_pass')
-    
-    if config.has_option('Main', 'nginx_status_url'):   
-        agentConfig['nginxStatusUrl'] = config.get('Main', 'nginx_status_url')
-
-    if config.has_option('Main', 'tmp_directory'):
-        agentConfig['tmpDirectory'] = config.get('Main', 'tmp_directory')
-
-    if config.has_option('Main', 'pidfile_directory'):
-        agentConfig['pidfileDirectory'] = config.get('Main', 'pidfile_directory')
-        
-    if config.has_option('Main', 'plugin_directory'):
-        agentConfig['pluginDirectory'] = config.get('Main', 'plugin_directory')
-
-    if config.has_option('Main', 'rabbitmq_status_url'):
-        agentConfig['rabbitMQStatusUrl'] = config.get('Main', 'rabbitmq_status_url')
-
-    if config.has_option('Main', 'rabbitmq_user'):
-        agentConfig['rabbitMQUser'] = config.get('Main', 'rabbitmq_user')
-
-    if config.has_option('Main', 'rabbitmq_pass'):
-        agentConfig['rabbitMQPass'] = config.get('Main', 'rabbitmq_pass')
-
-    if config.has_option('Main', 'mongodb_server'):
-        agentConfig['MongoDBServer'] = config.get('Main', 'mongodb_server')
-
-    if config.has_option('Main', 'couchdb_server'):
-        agentConfig['CouchDBServer'] = config.get('Main', 'couchdb_server')
-
-    if config.has_option('Main', 'hudson_home'):
-        agentConfig['hudson_home'] = config.get('Main', 'hudson_home')
-
-    if config.has_option('Main', 'nagios_log'):
-        agentConfig['nagios_log'] = config.get('Main', 'nagios_log')
-
-    if config.has_option('Main', 'ganglia_host'):
-        agentConfig['ganglia_host'] = config.get('Main', 'ganglia_host')
-
-    if config.has_option('Main', 'ganglia_port'):
-        agentConfig['ganglia_port'] = config.get('Main', 'ganglia_port')
-
-    if config.has_option('datadog', 'rollup_etl_logs'):
-        agentConfig['has_datadog'] = True
-        agentConfig['datadog_etl_rollup_logs'] = config.get('datadog', 'rollup_etl_logs')
-
-    # Cassandra config
-    if config.has_option('Main', 'cassandra_nodetool'):
-        agentConfig['cassandra_nodetool'] = config.get('Main', 'cassandra_nodetool')
-    if config.has_option('Main', 'cassandra_host'):
-        agentConfig['cassandra_host'] = config.get('Main', 'cassandra_host')
-    if config.has_option('Main', 'cassandra_nodetool'):
-        agentConfig['cassandra_port'] = config.get('Main', 'cassandra_port')
-
-except ConfigParser.NoSectionError, e:
-    sys.stderr.write('Config file not found or incorrectly formatted.\n')
-    sys.exit(2)
-    
-except ConfigParser.ParsingError, e:
-    sys.stderr.write('Config file not found or incorrectly formatted.\n')
-    sys.exit(2)
-    
-except ConfigParser.NoOptionError, e:
-    sys.stderr.write('There are some items missing from your config file, but nothing fatal [%s]' % e)
-    
-if 'apacheStatusUrl' in agentConfig and agentConfig['apacheStatusUrl'] == None:
-    sys.stderr.write('You must provide a config value for apache_status_url. If you do not wish to use Apache monitoring, leave it as its default value - http://www.example.com/server-status/?auto.\n')
-    sys.exit(2) 
-
-if 'nginxStatusUrl' in agentConfig and agentConfig['nginxStatusUrl'] == None:
-    sys.stderr.write('You must provide a config value for nginx_status_url. If you do not wish to use Nginx monitoring, leave it as its default value - http://www.example.com/nginx_status.\n')
-    sys.exit(2)
-
-if 'MySQLServer' in agentConfig and agentConfig['MySQLServer'] != '' and 'MySQLUser' in agentConfig and agentConfig['MySQLUser'] != '' and 'MySQLPass' in agentConfig:
-    try:
-        import MySQLdb
-    except ImportError:
-        sys.stderr.write('You have configured MySQL for monitoring, but the MySQLdb module is not installed. For more info, see: http://help.datadoghq.com.\n')
-        sys.exit(2)
-
-if 'MongoDBServer' in agentConfig and agentConfig['MongoDBServer'] != '':
-    try:
-        import pymongo
-    except ImportError:
-        sys.stderr.write('You have configured MongoDB for monitoring, but the pymongo module is not installed.\n')
-        sys.exit(2)
-
-for section in config.sections():
-    rawConfig[section] = {}
-    
-    for option in config.options(section):
-        rawConfig[section][option] = config.get(section, option)
->>>>>>> 2870d041
 
 # Override the generic daemon class to run our checks
 class agent(Daemon):    
